import type { CommandGroup } from "../../types";
import { plan } from './plan';
import { apply } from './apply';
import { freeze } from './freeze';
import { lockApply } from './lock-apply';
import { undo } from './undo';
import { status } from './status';
import { about } from './about';
import { backups } from './backups';
<<<<<<< HEAD
import { watch } from './watch';
=======
import { watchCommand } from './watch';
>>>>>>> 9d51120e

export const devlinkGroup: CommandGroup = {
  name: "devlink",
  describe: "Workspace linking and dependency management",
<<<<<<< HEAD
  commands: [plan, apply, freeze, lockApply, undo, status, backups, about, watch]
};

// Back-compat re-exports (so external imports won't break)
export { plan as devlinkPlan, apply as devlinkApply, freeze as devlinkFreeze, lockApply as devlinkLockApply, undo as devlinkUndo, status as devlinkStatus, backups as devlinkBackups, about as devlinkAbout, watch as devlinkWatch };
=======
  commands: [plan, apply, freeze, lockApply, undo, status, backups, about, watchCommand]
};

// Back-compat re-exports (so external imports won't break)
export { plan as devlinkPlan, apply as devlinkApply, freeze as devlinkFreeze, lockApply as devlinkLockApply, undo as devlinkUndo, status as devlinkStatus, backups as devlinkBackups, about as devlinkAbout, watchCommand as devlinkWatch };
>>>>>>> 9d51120e
<|MERGE_RESOLUTION|>--- conflicted
+++ resolved
@@ -7,25 +7,13 @@
 import { status } from './status';
 import { about } from './about';
 import { backups } from './backups';
-<<<<<<< HEAD
-import { watch } from './watch';
-=======
 import { watchCommand } from './watch';
->>>>>>> 9d51120e
 
 export const devlinkGroup: CommandGroup = {
   name: "devlink",
   describe: "Workspace linking and dependency management",
-<<<<<<< HEAD
-  commands: [plan, apply, freeze, lockApply, undo, status, backups, about, watch]
-};
-
-// Back-compat re-exports (so external imports won't break)
-export { plan as devlinkPlan, apply as devlinkApply, freeze as devlinkFreeze, lockApply as devlinkLockApply, undo as devlinkUndo, status as devlinkStatus, backups as devlinkBackups, about as devlinkAbout, watch as devlinkWatch };
-=======
   commands: [plan, apply, freeze, lockApply, undo, status, backups, about, watchCommand]
 };
 
 // Back-compat re-exports (so external imports won't break)
-export { plan as devlinkPlan, apply as devlinkApply, freeze as devlinkFreeze, lockApply as devlinkLockApply, undo as devlinkUndo, status as devlinkStatus, backups as devlinkBackups, about as devlinkAbout, watchCommand as devlinkWatch };
->>>>>>> 9d51120e
+export { plan as devlinkPlan, apply as devlinkApply, freeze as devlinkFreeze, lockApply as devlinkLockApply, undo as devlinkUndo, status as devlinkStatus, backups as devlinkBackups, about as devlinkAbout, watchCommand as devlinkWatch };